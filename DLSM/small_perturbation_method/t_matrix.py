#%%
"""Module for 'T' Scatering Matrix calculation using Small Perturbation
Method (SPM) approximation, for one and two rough surface stacked. 

All the SPM functions were developed based on the equations from 
J. T. Johnson, 'Third-order small-perturbation method for scattering 
from dielectric rough surfaces', J. Opt. Soc. Am., Vol. 16, No. 11, 
November 1999. 

All calculations are made for backscattering angle.

"""
import numpy as np
from scipy.integrate import simpson

from johnson_1999 import alpha1_h, alpha2_h, alpha2_v, beta1_v, beta2_v
from spm1 import a1HHF1, a1HVF1, a1VVF1, a1HHF2, a1VVF2, a1HVF2
from spm1 import w
from spm2 import L0_11HH, L0_11HV, L0_11VV, L0_22HH, L0_22HV, L0_22VV
from spm2 import L1_11HH, L1_11HV, L1_11VV, L1_22HH, L1_22VV, L1_22HV
from spm2 import L1_12HH, L1_12HV, L1_12VV


class SpmSurface:
    """ Generates a one, or two, layer random rough surface with specified 
    statistics. SPM methods such as T-Matrix are availables for backscattering
    angle.
    """

    def __init__(self, rms_high, corr_length, epsilon, two_layer=False,
                 distance=None, epsilon_2=None, rms_high_2=None, corr_length_2=None):
        # Global attributes
        self.acf = 1
        self.two_layer = two_layer

        # First layer attributes
        self.s_1 = rms_high
        self.l_1 = corr_length
        self.ep_1 = epsilon

        # Second layer attributes
        self.s_2 = rms_high_2
        self.l_2 = corr_length_2
        self.ep_2 = epsilon_2
        self.d = distance

        if self.two_layer:
            assert (self.d is not None) and (self.ep_2 is not None), ('Distance between '
                        'layers (d) and second layer dielectric constant (ep_2) '
                        'must have not null input value for two layer calculation.')

            assert (self.s_2 is not None) and (self.l_2 is not None), ('Second layer rms '
                        'high (rms_high_2) and correlation length (corr_length_2) '
                        'must have not null input value for two layer calculation.')

    def _auxiliar_vectors(self, lambda_, theta_inc, phi_inc):
        """Return K_1 and K_2 vectors for PSD calculation.
        
        Parameters
        ----------
        lambda_ : ``float``         
            Incident wavelength.
        theta_inc : ``float``       
            Incident azimut angle in radians.
        phi_inc : ``float``        
            Incident polar angle in radians.

        Returns
        -------
        ``tuple``       
            x and y components of k_s - k_i.
        
        """
        theta, phi = theta_inc, phi_inc + np.pi

        k_1 = 2*np.pi/lambda_*(np.sin(theta)*np.cos(phi) -
                               np.sin(theta_inc)*np.cos(phi_inc))
        k_2 = 2*np.pi/lambda_*(np.sin(theta)*np.sin(phi) -
                               np.sin(theta_inc)*np.sin(phi_inc))

        return k_1, k_2

    def _spm1_amplitudes(self, lambda_, theta_inc, phi_inc):
        """Returns integrated SPM first order amplitudes for one or 
        two layer random rough surface.

        Parameters
        ----------
        lambda_ : ``float``         
            Incident wavelength.
        theta_inc : ``float``         
            Incident azimut angle in radians.
        phi_inc : ``float``        
            Incident polar angle in radians.

        Returns
        -------
        ``dict``         
            Cross and Co-pol scattering amplitudes.
            
        """
        # Set backscattering for scattered angle
        theta_s, phi_s = theta_inc, phi_inc + np.pi

        # Wave vector norm
        k = 2*np.pi/lambda_

        if self.two_layer:

            return {
                'first layer': {
                    'co-pol': (
                        a1HHF1(k, theta_inc, phi_inc, theta_s,
                               phi_s, self.ep_1, self.ep_2, self.d),
                        a1VVF1(k, theta_inc, phi_inc, theta_s,
                               phi_s, self.ep_1, self.ep_2, self.d),
                    ),
                    'cross-pol': (
                        a1HVF1(k, theta_inc, phi_inc, theta_s,
                               phi_s, self.ep_1, self.ep_2, self.d))
                },
                'second layer': {
                    'co-pol': (
                        a1HHF2(k, theta_inc, phi_inc, theta_s,
                               phi_s, self.ep_1, self.ep_2, self.d),
                        a1VVF2(k, theta_inc, phi_inc, theta_s,
                               phi_s, self.ep_1, self.ep_2, self.d)
                    ),
                    'cross-pol': (
                        a1HVF2(k, theta_inc, phi_inc, theta_s,
                               phi_s, self.ep_1, self.ep_2, self.d))
                }
            }
        else:
            return {
                'first layer': {
                    'co-pol': (
                        alpha1_h(k, theta_inc, phi_inc,
                                 theta_s, phi_s, self.ep_1),
                        beta1_v(k, theta_inc, phi_inc,
                                theta_s, phi_s, self.ep_1)
                    )
                }
            }

    def _spm2_amplitudes(self, lambda_, theta_inc, phi_inc, int_arguments):
        """Returns SPM second order amplitudes for each layer
         of two layer random rough surface.

        Parameters
        ----------
        lambda_ : ``float``          
            Incident wavelength.
        theta_inc : ``float``         
            Incident azimut angle in radians.
        phi_inc : ``float``        
            Incident polar angle in radians.
        int_argument : ``tuple``
            (x, y) where:
                - x, ``numpy.array`` first argument of L1_11 fuctions
                - y, ``numpy.array`` second argument of L1_11 fuctions 

        Returns
        -------
        ``dict``         
            Each layer Cross and Co-pol scattering amplitudes.

        """
        # Set backscattering for scattered angle
        theta_s, phi_s = theta_inc, phi_inc + np.pi

        # Wave vector norm
        k = 2*np.pi/lambda_

        # Unpack function arguments
        x, y = int_arguments

        if self.two_layer:

            # First layer
            # Co-pol amplitudes
            f1_hh = L0_11HH(k, theta_s, phi_s, theta_inc,
                            phi_inc, self.ep_1, self.ep_2, self.d) + \
                L1_11HH(x, y, k, theta_s, phi_s, theta_inc,
                        phi_inc, self.ep_1, self.ep_2, self.d)

            f1_vv = L0_11VV(k, theta_s, phi_s, theta_inc,
                            phi_inc, self.ep_1, self.ep_2, self.d) + \
                L1_11VV(x, y, k, theta_s, phi_s, theta_inc,
                        phi_inc, self.ep_1, self.ep_2, self.d)

            # Cross-pol amplitudes
            f1_hv = L0_11HV(k, theta_s, phi_s, theta_inc,
                            phi_inc, self.ep_1, self.ep_2, self.d) + \
                L1_11HV(x, y, k, theta_s, phi_s, theta_inc,
                        phi_inc, self.ep_1, self.ep_2, self.d)

            # Second Layer
            # Co-pol amplitudes
            f2_hh = L0_22HH(k, theta_s, phi_s, theta_inc,
                            phi_inc, self.ep_1, self.ep_2, self.d) + \
                L1_22HH(x, y, k, theta_s, phi_s, theta_inc,
                        phi_inc, self.ep_1, self.ep_2, self.d)

            f2_vv = L0_22VV(k, theta_s, phi_s, theta_inc,
                            phi_inc, self.ep_1, self.ep_2, self.d) + \
                L1_22VV(x, y, k, theta_s, phi_s, theta_inc,
                        phi_inc, self.ep_1, self.ep_2, self.d)

            # Cross-pol amplitudes
            f2_hv = L0_22HV(k, theta_s, phi_s, theta_inc,
                            phi_inc, self.ep_1, self.ep_2, self.d) + \
                L1_22HV(x, y, k, theta_s, phi_s, theta_inc,
                        phi_inc, self.ep_1, self.ep_2, self.d)

            # Interaction between layers
            # Co-pol amplitudes
            f12_hh = L1_12HH(x, y, k, theta_s, phi_s, theta_inc,
                        phi_inc, self.ep_1, self.ep_2, self.d) 

            f12_vv = L1_12VV(x, y, k, theta_s, phi_s, theta_inc,
                        phi_inc, self.ep_1, self.ep_2, self.d) 

            # Cross-pol amplitudes
            f12_hv = L1_12HV(x, y, k, theta_s, phi_s, theta_inc,
                        phi_inc, self.ep_1, self.ep_2, self.d)                                  

            return {
                'first layer': {'co-pol': (f1_hh, f1_vv),
                                'cross-pol': f1_hv},
                'second layer': {'co-pol': (f2_hh, f2_vv),
                                 'cross-pol': f2_hv},
                'interaction': {'co-pol': (f12_hh, f12_vv),
                                'cross-pol': f12_hv}
            }

        else:

            # Co-pol amplitudes
            f1_hh = alpha2_h(x, y, k, theta_inc, phi_inc,
                             theta_s, phi_s, self.ep_1)

            f1_vv = beta2_v(x, y, k, theta_inc, phi_inc,
                            theta_s, phi_s, self.ep_1)

            # Cross-pol amplitudes
            f1_hv = alpha2_v(x, y, k, theta_inc, phi_inc,
                             theta_s, phi_s, self.ep_1)

            return {
                'first layer': {'co-pol': (f1_hh, f1_vv),
                                'cross-pol': f1_hv}
            }

    def _spm1_s_matrix(self, lambda_, theta_inc, phi_inc):
        """Returns SPM first order amplitudes pounded with 
        respective PSD (S matrix) for one or two layer random 
        rough surface.

        Parameters
        ----------
        lambda_ : ``float``          
            Incident wavelength.
        theta_inc : ``float``         
            Incident azimut angle in radians.
        phi_inc : ``float``        
            Incident polar angle in radians.

        Returns
        -------
        ``dict``         
            Cross and Co-pol scattering amplitudes.

        """
        # Unpack auxiliar vectors
        k_1, k_2 = self._auxiliar_vectors(lambda_, theta_inc, phi_inc)

        # First layer Gaussian Power Spectrum Density
        W_1 = w(self.acf, self.s_1, self.l_1, k_1, k_2)

        # Scattering Amplitudes
        amps = self._spm1_amplitudes(
            lambda_, theta_inc, phi_inc)
        f1_hh, f1_vv = amps['first layer']['co-pol']

        # First order S-Matrix coefficients
        # Co-pol
        S_hh = W_1 * (np.abs(f1_hh) ** 2)

        S_vv = W_1 * (np.abs(f1_vv) ** 2)

        S_hh_S_vv = W_1 * (f1_hh * np.conjugate(f1_vv))

        # Cross-pol
        S_hv = 0

        S_hh_S_hv = 0

        S_vv_S_hv = 0

        if self.two_layer:

            # Second layer Gaussian Power Spectrum Density
            W_2 = w(self.acf, self.s_2, self.l_2, k_1, k_2)

            # Unpack the rest of the amps
            f1_hv = amps['first layer']['cross-pol']

            f2_hh, f2_vv = amps['second layer']['co-pol']
            f2_hv = amps['second layer']['cross-pol']

            # First order S-Matrix coefficients
            # Co-pol
            S_hh += W_2 * (np.abs(f2_hh) ** 2)

            S_vv += W_2 * (np.abs(f2_vv) ** 2)

            S_hh_S_vv += W_2 * (f2_hh * np.conjugate(f2_vv))

            # Cross-pol
            S_hv += W_1 * (np.abs(f1_hv) ** 2) + W_2 * (np.abs(f2_hv) ** 2)

            S_hh_S_hv += W_1 * (f1_hh * np.conj(f1_hv)) + \
                W_2 * (f2_hh * np.conj(f2_hv))

            S_vv_S_hv += W_1 * (f1_vv * np.conj(f1_hv)) + \
                W_2 * (f2_vv * np.conj(f2_hv))

        return {
            'co-pol': (S_hh, S_vv, S_hh_S_vv),
            'cross-pol': (S_hv, S_hh_S_hv, S_vv_S_hv)
        }

    def _spm2_s_matrix(self, lambda_, theta_inc, phi_inc, n=100, lim=1.5):
        """Returns SPM second order amplitudes pounded 
        with respective PSD for one or two layer random rough surface.

        Parameters
        ----------
        lambda_ : ``float``          
            Incident wavelength.
        theta_inc : ``float``         
            Incident azimut angle in radians.
<<<<<<< HEAD
        phi_inc : float        
            Incident azimut polar in radians.
        n : int, default=101         
=======
        phi_inc : ``float``        
            Incident polar angle in radians.
        n : ``int``, default: 100         
>>>>>>> ce4cdd1a
            Number of points for integration variables.
        lim : ``float``, default: 1.5         
            Cut-off wavenumber for 2D integration, in 
            incident wavenumber units.

        Returns
        -------
        ``dict``         
            Cross and Co-pol scattering amplitudes.

        """
        # Set backscattering for scattered angle
        theta_s, phi_s = theta_inc, phi_inc + np.pi

        # Wave vector norm
        k = 2*np.pi/lambda_

        # Integration domain
        kr_x, kr_y = np.meshgrid(np.linspace(-lim*k, lim*k, n),
                                 np.linspace(-lim*k, lim*k, n))

        # Wave vector components
        k_x, k_y = np.sin(theta_inc) * \
            np.cos(phi_inc), np.sin(theta_inc)*np.sin(phi_inc)

        k_sx, k_sy = np.sin(theta_s) * \
            np.cos(phi_s), np.sin(theta_s)*np.cos(phi_s)


        # Unpack amplitudes first layer
        # First term (evaluated on k')
        amps = self._spm2_amplitudes(lambda_, theta_inc, phi_inc, (kr_x, kr_y))
        f1_hh, f1_vv = amps['first layer']['co-pol']
        f1_hv = amps['first layer']['cross-pol']

        # Second term (evaluated on k - k_i - k')
        amps_st = self._spm2_amplitudes(
            lambda_, theta_inc, phi_inc,
            (k_sx + k_x - kr_x, k_sy + k_y - kr_y)
        )
        f1_hh_st, f1_vv_st = amps_st['first layer']['co-pol']
        f1_hv_st = amps_st['first layer']['cross-pol']

        # First layer Power Spectrum Density
        W_1 = w(self.acf, self.s_1, self.l_1, k_sx - kr_x, k_sy - kr_y) * \
            w(self.acf, self.s_1, self.l_1, kr_x - k_x, kr_y - k_y)


        # S matrix
        # Co-pol
        S_hh = W_1 * (abs(f1_hh)**2 + f1_hh * np.conj(f1_hh_st))

        S_vv = W_1 * (abs(f1_vv)**2 + f1_vv * np.conj(f1_vv_st))

        S_hh_S_vv = W_1 * (f1_hh * np.conj(f1_vv) + f1_hh * np.conj(f1_vv_st))

        # Cross-pol
        S_hv = W_1 * (abs(f1_hv)**2 + f1_hv * np.conj(f1_hv_st))

        S_hh_S_hv = W_1 * (f1_hh * np.conj(f1_hv) + f1_hh * np.conj(f1_hv_st))

        S_vv_S_hv = W_1 * (f1_vv * np.conj(f1_hv) + f1_vv * np.conj(f1_hv_st))

        if self.two_layer:

            # Second layer amplitudes
            f2_hh, f2_vv = amps['second layer']['co-pol']
            f2_hv = amps['second layer']['cross-pol']

            f2_hh_st, f2_vv_st = amps_st['second layer']['co-pol']
            f2_hv_st = amps_st['second layer']['cross-pol']

            f12_hh, f12_vv = amps['interaction']['co-pol']
            f12_hv = amps['interaction']['cross-pol']

            f12_hh_st, f12_vv_st = amps_st['interaction']['co-pol']
            f12_hv_st = amps_st['interaction']['cross-pol']


            # Second layer Power Spectrum Density
            W_2 = w(self.acf, self.s_2, self.l_2, k_sx - kr_x, k_sy - kr_y) * \
                w(self.acf, self.s_2, self.l_2, kr_x - k_x, kr_y - k_y)

            # Interaction Power Spectrum Density
            W_12 = w(self.acf, self.s_1, self.l_1, k_sx - kr_x, k_sy - kr_y) * \
                w(self.acf, self.s_2, self.l_2, kr_x - k_x, kr_y - k_y)


            # Co-pol Elements
            S_hh += W_2 * (abs(f2_hh)**2 + f2_hh * np.conj(f2_hh_st)) + \
                    W_12 * (abs(f12_hh)**2 + f12_hh * np.conj(f12_hh_st))

            S_vv += W_2 * (abs(f2_vv)**2 + f2_vv * np.conj(f2_vv_st)) + \
                    W_12 * (abs(f12_vv)**2 + f12_vv * np.conj(f12_vv_st))

            S_hh_S_vv += W_2 * (f2_hh * np.conj(f2_vv) + f2_hh * np.conj(f2_vv_st)) + \
                         W_12 * (f12_hh * np.conj(f12_vv) + f12_hh * np.conj(f12_vv_st))

            # Cross-pol Elements
            S_hv += W_2 * (abs(f2_hv)**2 + f2_hv * np.conj(f2_hv_st)) + \
                    W_12 * (abs(f12_hv)**2 + f12_hv * np.conj(f12_hv_st))

            S_hh_S_hv += W_2 * (f2_hh * np.conj(f2_hv) + f2_hh * np.conj(f2_hv_st)) + \
                         W_12 * (f12_hh * np.conj(f12_hv) + f12_hh * np.conj(f12_hv_st))

            S_vv_S_hv += W_2 * (f2_vv * np.conj(f2_hv) + f2_vv * np.conj(f2_hv_st)) + \
                         W_12 * (f12_vv * np.conj(f12_hv) + f12_vv * np.conj(f12_hv_st))

        return {
            'co-pol': (S_hh, S_vv, S_hh_S_vv),
            'cross-pol': (S_hv, S_hh_S_hv, S_vv_S_hv)
        }

    def _spm2_integration(self, lambda_, theta_inc, phi_inc, n=100, lim=1.5):
        """Returns integrated SPM second order S Matrix coeffiecients
        for one or two layer random rough surface.

        Parameters
        ----------
        lambda_ : ``float``          
            Incident wavelength.
        theta_inc : ``float``         
            Incident azimut angle in radians.
        phi_inc : ``float``        
            Incident polar angle in radians.
        n : ``int``, default: 100         
            Number of points for integration variables.
        lim : ``float``, default: 1.5         
            Cut-off wavenumber for 2D integration, in 
            incident wavenumber units.

        Returns
        -------
        ``dict``         
            Cross and Co-pol integrated scattering amplitudes.

        """
        # Wave vector norm
        k = 2*np.pi/lambda_

        # Scattering amplitudes
        amps_dict = self._spm2_s_matrix(lambda_, theta_inc, phi_inc, n, lim)

        S_hh, S_vv, S_hh_S_vv = amps_dict['co-pol']
        S_hv, S_hh_S_hv, S_vv_S_hv = amps_dict['cross-pol']

        # Integration domain
        kr_x, kr_y = (
            np.linspace(-lim*k, lim*k, n), np.linspace(-lim*k, lim*k, n)
        )

        return {
            'co-pol': (
                simpson(simpson(S_hh.T, kr_y), kr_x),
                simpson(simpson(S_vv.T, kr_y), kr_x),
                simpson(simpson(S_hh_S_vv.T, kr_y), kr_x)
            ),
            'cross-pol': (
                simpson(simpson(S_hv.T, kr_y), kr_x),
                simpson(simpson(S_hh_S_hv.T, kr_y), kr_x),
                simpson(simpson(S_vv_S_hv.T, kr_y), kr_x)
            )
        }

    def _t_matrix_first_order(self, lambda_, theta_inc, phi_inc):
        """Returns T-Matrix for one or two layer random rough surface
        scattering in SPM approximation, up to first order.

        Parameters
        ----------
        lambda_ : ``float``        
            Incident wavelength.
        theta_inc : ``float``         
            Incident azimut angle in radians.
        phi_inc : ``float``        
            Incident polar angle in radians.

        Returns
        -------
        ``numpy.ndarray``      
            Cross and Co-pol integrated scattering amplitudes.

        """
        s_matrix_dict = self._spm1_s_matrix(lambda_, theta_inc, phi_inc)

        # Unpack amplitudes
        s_hh, s_vv, s_hh_vv = s_matrix_dict['co-pol']
        s_hv, s_hh_hv, s_vv_hv = s_matrix_dict['cross-pol']

        # T Matrix
        # Upper Triangle
        t_11 = s_hh + s_vv + 2 * np.real(s_hh_vv)

        t_12 = s_hh + s_vv - 2j * np.imag(s_hh_vv)

        t_13 = s_hh_hv + s_vv_hv

        t_22 = s_hh + s_vv - 2 * np.real(s_hh_vv)

        t_23 = s_hh_hv - s_vv_hv

        t_33 = 4 * s_hv

        # Lower Triangle
        t_21 = np.conj(t_12)

        t_31 = np.conj(t_13)

        t_32 = np.conj(t_23)

        # Add terms to first order T-Matrix
        t_matrix = np.array([(t_11, t_12, t_13),
                             (t_21, t_22, t_23),
                             (t_31, t_32, t_33)])

        return t_matrix

    def t_matrix(self, lambda_, theta_inc, phi_inc, second_order=True, **int_kw):
        """Returns T-Matrix for one or two layer random rough surface
        scattering in SPM approximation, up to second order.

        Parameters
        ----------
        lambda_ : ``float``        
            Incident wavelength.
        theta_inc : ``float``         
            Incident azimut angle in radians.
        phi_inc : ``float``        
            Incident polar angle in radians.
        second_order: ``bool``, default: True          
            If true calculations are made up to second 
            order in SPM approximation.
        **int_kw:
            All additional keyword arguments are pas to 
            t_matrix.SpmSurface._spm2_integration call.            

        Returns
        -------
        t_matrix : ``numpy.ndarray``      
            Cross and Co-pol integrated scattering amplitudes.

        """
        # First order calculation
        t_matrix = self._t_matrix_first_order(lambda_, theta_inc, phi_inc)

        # Add second order terms
        if second_order:
            amps_dict = self._spm2_integration(
                lambda_, theta_inc, phi_inc, **int_kw)

            # Unpack amplitudes
            s_hh, s_vv, s_hh_vv = amps_dict['co-pol']
            s_hv, s_hh_hv, s_vv_hv = amps_dict['cross-pol']

            # Second order terms
            # Upper Triangle
            t_11 = s_hh + s_vv + 2 * np.real(s_hh_vv)

            t_12 = s_hh + s_vv - 2j * np.imag(s_hh_vv)

            t_13 = s_hh_hv + s_vv_hv

            t_22 = s_hh + s_vv - 2 * np.real(s_hh_vv)

            t_23 = s_hh_hv - s_vv_hv

            t_33 = 4 * s_hv

            # Lower Triangle
            t_21 = np.conj(t_12)

            t_31 = np.conj(t_13)

            t_32 = np.conj(t_23)

            # Add terms to first order T-Matrix
            t_matrix += np.array([(t_11, t_12, t_13),
                                  (t_21, t_22, t_23),
                                  (t_31, t_32, t_33)])

        return t_matrix

    def mueller_matrix(self, lambda_, theta_inc, phi_inc, second_order=True, **int_kw):
        """Returns Mueller Matrix for one or two layer random rough surface
        scattering in SPM approximation, up to second order.

        Parameters
        ----------
        lambda_ : ``float``        
            Incident wavelength.
        theta_inc : ``float``         
            Incident azimut angle in radians.
        phi_inc : ``float``        
            Incident polar angle in radians.
        second_order: ``bool``, default: True          
            If true calculations are made up to second 
            order in SPM approximation.
        **int_kw:
            All additional keyword arguments are pas to 
            t_matrix.SpmSurface._spm2_integration call.

        Returns
        -------
        m_matrix : ``numpy.ndarray``      
            Cross and Co-pol integrated scattering amplitudes.

        """
        s_matrix_dict = self._spm1_s_matrix(lambda_, theta_inc, phi_inc)

        # Unpack amplitudes
        s_hh, s_vv, s_hh_vv = s_matrix_dict['co-pol']
        s_hv, s_hh_hv, s_vv_hv = s_matrix_dict['cross-pol']

        # Second order
        if second_order:
            amps_dict = self._spm2_integration(
                lambda_, theta_inc, phi_inc, **int_kw)

            # Unpack amplitudes
            s2_hh, s2_vv, s2_hh_vv = amps_dict['co-pol']
            s2_hv, s2_hh_hv, s2_vv_hv = amps_dict['cross-pol']

            # Add second order terms
            s_hh += s2_hh
            s_vv += s2_vv
            s_hh_vv += s2_hh_vv
            s_hv += s2_hv
            s_hh_hv += s2_hh_hv
            s_vv_hv += s2_vv_hv
        
        # Upper Triangle
        m_11 = 1/2 * (s_hh + s_vv + 2 * s_hv)

        m_12 = 1/2 * (s_hh - s_vv)
        
        m_13 = np.real(s_hh_hv + np.conj(s_vv_hv))

        m_14 = np.imag(s_hh_hv + np.conj(s_vv_hv))
        
        m_22 = 1/2 * (s_hh + s_vv - 2 * s_hv)
        
        m_23 = np.real(s_hh_hv - np.conj(s_vv_hv))

        m_24 = np.imag(s_hh_hv - np.conj(s_vv_hv))
        
        m_33 = (s_hv + np.real(s_hh_vv))

        m_34 = np.imag(s_hh_vv)

        m_44 = (-s_hv + np.real(s_hh_vv))                

        # Lower Triangle
        m_21 = m_12

        m_31, m_32 = m_13, m_23

        m_41 = - m_14

        m_42, m_43 = -m_24, -m_34

        # Mueller Matrix
        m_matrix = np.array([(m_11, m_12, m_13, m_14),
                             (m_21, m_22, m_23, m_24),
                             (m_31, m_32, m_33, m_34),
                             (m_41, m_42, m_43, m_44)])

        return m_matrix

    def polarization_signature(self, lambda_, theta_inc, phi_inc, grid_size=(90, 45), second_order=True, **int_kw):
        """Returns Polarization Signature grid, for one or two layer random rough surface
        scattering in SPM approximation, up to second order.

        Parameters
        ----------
        lambda_ : ``float``        
            Incident wavelength.
        theta_inc : ``float``         
            Incident azimut angle in radians.
        phi_inc : ``float``        
            Incident polar angle in radians.
        second_order: ``bool``, default: True         
            If true calculations are made up to second 
            order in SPM approximation.
        grid_size: ``int tuple``, default: (90, 45)
            (a, b) where:
                - a, orientation angle length.
                - b, ellipticity angle length.     
        **int_kw:
            All additional keyword arguments are pas to 
            t_matrix.SpmSurface._spm2_integration call.    

        Returns
        -------
        m_matrix : ``numpy.ndarray``      
            Cross and Co-pol integrated scattering amplitudes.

        """        
        # Incident wave vector 
        k = 2*np.pi/lambda_
        
        # Mueller matrix
        m_matrix = self.mueller_matrix(
            lambda_, theta_inc, phi_inc, second_order=second_order, **int_kw
        )

        # Grid Size
        n_psi, n_chi = grid_size

        # Orientation and ellipticity angles
        psi = np.linspace(0, 180, n_psi) * np.pi/180
        chi = np.linspace(-45, 45, n_chi) * np.pi/180

        PSI, CHI = np.meshgrid(psi, chi)

        # Rotation Vectors
        R = np.array([[np.ones(CHI.shape)], 
                        [np.cos(2*CHI) * np.cos(2*PSI)],
                        [np.cos(2*CHI) * np.sin(2*PSI)],
                        [np.sin(2*CHI)]])

        # Polarization signature
        M_dot_R = np.einsum('ij, jklm -> iklm', m_matrix, R)
        dot_product = np.einsum(
            'kilm, iklm -> lm', np.transpose(R, (1, 0, 2, 3)), M_dot_R
            )

        sigma = 4 * np.pi/k**2 * dot_product  

        return sigma     

# %%<|MERGE_RESOLUTION|>--- conflicted
+++ resolved
@@ -1,4 +1,3 @@
-#%%
 """Module for 'T' Scatering Matrix calculation using Small Perturbation
 Method (SPM) approximation, for one and two rough surface stacked. 
 
@@ -341,15 +340,9 @@
             Incident wavelength.
         theta_inc : ``float``         
             Incident azimut angle in radians.
-<<<<<<< HEAD
-        phi_inc : float        
-            Incident azimut polar in radians.
-        n : int, default=101         
-=======
         phi_inc : ``float``        
             Incident polar angle in radians.
         n : ``int``, default: 100         
->>>>>>> ce4cdd1a
             Number of points for integration variables.
         lim : ``float``, default: 1.5         
             Cut-off wavenumber for 2D integration, in 
@@ -730,14 +723,14 @@
             Incident azimut angle in radians.
         phi_inc : ``float``        
             Incident polar angle in radians.
-        second_order: ``bool``, default: True         
+        second_order : ``bool``, default: True         
             If true calculations are made up to second 
             order in SPM approximation.
-        grid_size: ``int tuple``, default: (90, 45)
-            (a, b) where:
+        grid_size : ``int tuple``, default: (90, 45) 
+            (a, b) where ::
                 - a, orientation angle length.
                 - b, ellipticity angle length.     
-        **int_kw:
+        **int_kw :
             All additional keyword arguments are pas to 
             t_matrix.SpmSurface._spm2_integration call.    
 
@@ -746,7 +739,7 @@
         m_matrix : ``numpy.ndarray``      
             Cross and Co-pol integrated scattering amplitudes.
 
-        """        
+        """
         # Incident wave vector 
         k = 2*np.pi/lambda_
         
@@ -779,5 +772,3 @@
         sigma = 4 * np.pi/k**2 * dot_product  
 
         return sigma     
-
-# %%